--- conflicted
+++ resolved
@@ -59,22 +59,11 @@
     /// * Both types must be repr(c), repr(transparent) or repr(packed)
     /// * All of both types' fields must also follow the above rules.
     #[inline]
-<<<<<<< HEAD
     pub unsafe fn as_slice<'s, T>(&'s self) -> &'s [T] {
         let size = self.tail.as_ptr() as usize - self.ptr.as_ptr() as usize;
         let len = size / std::mem::size_of::<T>();
 
         std::slice::from_raw_parts::<T>(self.ptr.as_ptr().cast(), len)
-=======
-    pub fn as_slice<T>(&self) -> &[T] {
-        unsafe {
-            std::slice::from_raw_parts::<T>(
-                self.ptr.as_ptr().cast(),
-                (self.tail.as_ptr().sub(self.ptr.as_ptr() as usize)) as usize // len in bytes
-                    / std::mem::size_of::<T>(), // convert to len in T
-            )
-        }
->>>>>>> 3a19cf8f
     }
 
     /// # Safety
@@ -93,22 +82,12 @@
     /// * Both types must be repr(c), repr(transparent) or repr(packed)
     /// * All of both types' fields must also follow the above rules.
     #[inline]
-<<<<<<< HEAD
+
     pub unsafe fn as_mut_slice<'s, T>(&'s mut self) -> &'s mut [T] {
         let size = self.tail.as_ptr() as usize - self.ptr.as_ptr() as usize;
         let len = size / std::mem::size_of::<T>();
 
         std::slice::from_raw_parts_mut::<T>(self.ptr.as_ptr().cast(), len)
-=======
-    pub fn as_mut_slice<T>(&mut self) -> &mut [T] {
-        unsafe {
-            std::slice::from_raw_parts_mut::<T>(
-                self.ptr.as_ptr().cast(),
-                (self.tail.as_ptr().sub(self.ptr.as_ptr() as usize)) as usize // len in bytes
-                    / std::mem::size_of::<T>(), // convert to len in T
-            )
-        }
->>>>>>> 3a19cf8f
     }
 }
 
@@ -320,13 +299,8 @@
     }
 
     #[inline(always)]
-<<<<<<< HEAD
     fn alloc_scoped_raw<'a>(&'a self, layout: Layout) -> ScopedRawBuffer<'a> {
         let (ptr, tail, _size) = self.bump(layout);
-=======
-    fn alloc_scoped_raw(&self, layout: Layout) -> ScopedRawBuffer<'_> {
-        let (ptr, tail, _) = self.bump(layout);
->>>>>>> 3a19cf8f
         ScopedRawBuffer::new(self, ptr, tail)
     }
 
